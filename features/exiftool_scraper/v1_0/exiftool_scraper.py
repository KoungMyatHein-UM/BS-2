--- conflicted
+++ resolved
@@ -10,13 +10,8 @@
     instance = Feature()
 
     easy_options = EasyOptions("EXIFTools Scraper Options:")
-<<<<<<< HEAD
-    easy_options.add_option("file_path", "Run", instance.run_default)
-    easy_options.add_option("hello", "Say Hello!", instance.hello)
-=======
     easy_options.add_option("hello", "Say Hello", instance.hello)
     easy_options.add_option("run", "Run exiftool on a file", instance.run_default)
->>>>>>> 42d433da
 
     return {
         "instance": instance,
@@ -34,9 +29,6 @@
 
     def shutdown(self):
         print("Shutting down exiftool_scraper...")
-
-    def hello(self, params: dict):
-        return f"Hello from exiftool_scraper! {params.get('file_path')}"
 
     def run_default(self, params: dict) -> str:
         file_path = params.get("file_path")
